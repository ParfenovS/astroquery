--- conflicted
+++ resolved
@@ -83,7 +83,14 @@
     # A dictionary to keep track of extra packagedir mappings
     package_info['package_dir'] = {}
 
-<<<<<<< HEAD
+    # Update extensions, package_data, packagenames and package_dirs from
+    # any sub-packages that define their own extension modules and package
+    # data.  See the docstring for setup_helpers.update_package_files for
+    # more details.
+    update_package_files(PACKAGENAME, package_info['ext_modules'],
+                         package_info['package_data'], package_info['packages'],
+                         package_info['package_dir'])
+
 # Currently the only entry points installed by Astropy are hooks to
 # zest.releaser for doing Astropy's releases
 entry_points = {}
@@ -93,16 +100,6 @@
     hook_name = 'astroquery.release.' + '.'.join(hook)
     hook_func = 'astropy.utils.release:' + '_'.join(hook)
     entry_points[hook_ep] = ['%s = %s' % (hook_name, hook_func)]
-
-=======
-    # Update extensions, package_data, packagenames and package_dirs from
-    # any sub-packages that define their own extension modules and package
-    # data.  See the docstring for setup_helpers.update_package_files for
-    # more details.
-    update_package_files(PACKAGENAME, package_info['ext_modules'],
-                         package_info['package_data'], package_info['packages'],
-                         package_info['package_dir'])
->>>>>>> fc89028e
 
 setup(name=PACKAGENAME,
       version=VERSION,

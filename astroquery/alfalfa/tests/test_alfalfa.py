<<<<<<< HEAD
=======
# Licensed under a 3-clause BSD style license - see LICENSE.rst
>>>>>>> 126e26c4
from ... import alfalfa
from astropy import coordinates

# Test Case: A Seyfert 1 galaxy
coords = coordinates.ICRSCoordinates('0h8m05.63s +14d50m23.3s')

def test_alfalfa_catalog():
    cat = alfalfa.core.ALFALFA.get_catalog()

def test_alfalfa_crossID():
    agc = alfalfa.core.ALFALFA.query_region(coords, optical_counterpart=True)
    global AGC
    AGC = agc

def test_alfalfa_spectrum():
    sp = alfalfa.core.ALFALFA.get_spectrum(AGC)

if __name__ == '__main__':
    test_alfalfa_catalog()
    test_alfalfa_crossID()
    test_alfalfa_spectrum()<|MERGE_RESOLUTION|>--- conflicted
+++ resolved
@@ -1,7 +1,4 @@
-<<<<<<< HEAD
-=======
 # Licensed under a 3-clause BSD style license - see LICENSE.rst
->>>>>>> 126e26c4
 from ... import alfalfa
 from astropy import coordinates
 
